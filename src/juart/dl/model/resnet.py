--- conflicted
+++ resolved
@@ -289,20 +289,15 @@
         self,
         images: torch.Tensor,
     ) -> torch.Tensor:
-<<<<<<< HEAD
 
         if self.ResNetCheckpoints:
-            for i,layer in enumerate(self.layers):
+            for i, layer in enumerate(self.layers):
                 # images = images + self.scale_factor * layer(images)
                 images = checkpoint(self.CalcLayer, images, layer, use_reentrant=False)
 
         else:
-            for i,layer in enumerate(self.layers):
+            for i, layer in enumerate(self.layers):
                 images = images + self.scale_factor * layer(images)
-=======
-        for i, layer in enumerate(self.layers):
-            images = images + self.scale_factor * layer(images)
->>>>>>> e2cc2c07
 
         return images
 
@@ -313,7 +308,6 @@
     ) -> torch.Tensor:
 
         return images + self.scale_factor * layer(images)
-        
 
 
 class ResNet(nn.Module):
