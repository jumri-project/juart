--- conflicted
+++ resolved
@@ -24,25 +24,15 @@
     "ipympl",
     "ipywidgets",
     "ismrmrd",
-<<<<<<< HEAD
-    "threadpoolctl",
-    "matplotlib",
-    "ipywidgets",
-    "ipympl",
-    "ipykernel",
-    "numba",
-    "scipy",
-
-=======
     "matplotlib",
     "numpy",
     "s3fs",
     "scikit-image",
+    "scipy",
     "threadpoolctl",
     "torch>=2.0.0",
     "tqdm",
     "zarr",
->>>>>>> 031f101b
 ]
 
 [project.optional-dependencies]
