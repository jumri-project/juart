[build-system]
requires = ["setuptools>=61.0"]
build-backend = "setuptools.build_meta"

[project]
name = "JuART"
version = "0.0.1"
authors = [
    { name = "Markus Zimmermann", email = "m.zimmermann@fz-juelich.de" },
    { name = "Felix Landmeyer", email = "f.landmeyer@fz-juelich.de" }
]
maintainers = [
    { name = "Markus Zimmermann" },
    { name = "Felix Landmeyer" }
]
description = "Juelich Advanced Reconstruction Toolbox"
readme = "README.md"
license = { file = "LICENSE" }
requires-python = ">=3.9"
dependencies = [
    "finufft",
    "h5py",
    "ipykernel",
    "ipympl",
    "ipywidgets",
    "ismrmrd",
<<<<<<< HEAD
    "threadpoolctl",
    "pytorch-finufft",
    "finufft",
    "ismrmrd",
    "threadpoolctl"
=======
    "matplotlib",
    "numpy",
    "s3fs",
    "scikit-image",
    "threadpoolctl",
    "torch>=2.0.0",
    "tqdm",
    "zarr",
>>>>>>> c459a92e
]

[project.optional-dependencies]
dev = [
    "pre-commit",
    "ruff",
    "pytest",
]
test = [

]

[project.urls]
homepage = "https://github.com/inm-4/juart"
Issues = "https://github.com/inm-4/juart/issues"
# Documentation = ""

[tool.setuptools]
include-package-data = true

[tool.ruff]
line-length = 88
lint.select = ["E", "F", "W", "I", "B", "E501"]
lint.ignore = []<|MERGE_RESOLUTION|>--- conflicted
+++ resolved
@@ -24,22 +24,16 @@
     "ipympl",
     "ipywidgets",
     "ismrmrd",
-<<<<<<< HEAD
-    "threadpoolctl",
-    "pytorch-finufft",
-    "finufft",
-    "ismrmrd",
-    "threadpoolctl"
-=======
     "matplotlib",
     "numpy",
+    "pytorch-finufft",
     "s3fs",
     "scikit-image",
+    "scipy",
     "threadpoolctl",
     "torch>=2.0.0",
     "tqdm",
     "zarr",
->>>>>>> c459a92e
 ]
 
 [project.optional-dependencies]
