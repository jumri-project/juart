--- conflicted
+++ resolved
@@ -55,17 +55,11 @@
     "import matplotlib.pyplot as plt\n",
     "import torch\n",
     "\n",
-<<<<<<< HEAD
-    "from jail.conopt.functional.fourier import fourier_transform_adjoint\n",
-    "from jail.preproc.data import KSpaceData, get_shape\n",
-    "from jail.preproc.trajectory import KSpaceTrajectory\n",
-=======
     "from juart.conopt.functional.fourier import fourier_transform_adjoint\n",
     "\n",
     "# from juart.preproc.aux import process_siemens_file\n",
     "from juart.preproc.data import KSpaceData, get_shape\n",
     "from juart.preproc.trajectory import KSpaceTrajectory\n",
->>>>>>> c459a92e
     "\n",
     "torch.set_num_threads(1)"
    ]
