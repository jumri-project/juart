{
 "cells": [
  {
   "cell_type": "markdown",
   "id": "c8543efe-dbcc-4077-ae4f-1040b6f8654d",
   "metadata": {},
   "source": [
    "# Training script for 3D reconstruction models"
   ]
  },
  {
   "cell_type": "markdown",
   "id": "7863bb8b-04e4-4d77-9d10-918e2c3b8148",
   "metadata": {},
   "source": [
    "## Import of needed classes and functions"
   ]
  },
  {
   "cell_type": "code",
   "execution_count": null,
   "id": "0f803bad-2391-4716-8bef-76c70261ae46",
   "metadata": {
    "jupyter": {
     "source_hidden": true
    }
   },
   "outputs": [],
   "source": [
    "%load_ext autoreload\n",
    "%autoreload 2\n",
    "%matplotlib widget\n",
    "\n",
    "import sys\n",
    "\n",
    "sys.path.insert(0, \"../../src\")\n",
    "\n",
    "import gc\n",
    "import time\n",
    "\n",
    "import h5py\n",
<<<<<<< HEAD
    "import matplotlib.pyplot as plt\n",
=======
>>>>>>> e2cc2c07
    "import numpy as np\n",
    "import torch\n",
    "import torch.distributed as dist\n",
    "\n",
<<<<<<< HEAD
    "from juart.conopt.functional.fourier import (\n",
    "    fourier_transform_adjoint,\n",
    "    fourier_transform_forward,\n",
    "    nonuniform_fourier_transform_adjoint,\n",
    ")\n",
    "from juart.conopt.tfs.fourier import nonuniform_transfer_function\n",
=======
    "from juart.conopt.functional.fourier import nonuniform_fourier_transform_adjoint\n",
>>>>>>> e2cc2c07
    "from juart.dl.checkpoint.manager import CheckpointManager\n",
    "from juart.dl.loss.loss import JointLoss\n",
    "from juart.dl.model.unrollnet import (\n",
    "    LookaheadModel,\n",
    "    UnrolledNet,\n",
    ")\n",
    "from juart.dl.operation.modules import training, validation\n",
    "from juart.dl.utils.dist import GradientAccumulator"
   ]
  },
  {
   "cell_type": "markdown",
   "id": "67e490d5-b2ee-43db-9f46-b34a89e987a5",
   "metadata": {},
   "source": [
    "## Definition of the most important variables"
   ]
  },
  {
   "cell_type": "code",
   "execution_count": null,
   "id": "090603f7-cab4-40eb-b91b-1c2dd46c1739",
   "metadata": {},
   "outputs": [],
   "source": [
    "# dataset options\n",
    "nX, nY, nZ = 156, 156, 156  # Number of pixels in x-/y-/z-direction\n",
<<<<<<< HEAD
    "kspace_cutoff = False  # defines if nX,... should be reduced\n",
    "nX_cutoff, nY_cutoff, nZ_cutoff = 64, 64, 64  # defines nX,... for the cutoff state\n",
    "nTI, nTE = 2, 1  # Number of measurements during the T1/T2 decay\n",
    "shape = (nX, nY, nZ, nTI, nTE)  # Defining the shape later used for the model\n",
    "nD = 1  # Number of subjects\n",
    "nP = 100  # Number of slices per subject\n",
    "\n",
    "# device options\n",
    "device = \"cuda:3\"  # defines whether the model should be trained on the cpu or gpu\n",
=======
    "nTI, nTE = 2, 1  # Number of measurements during the T1/T2 decay\n",
    "shape = (nX, nY, nZ, nTI, nTE)  # Defining the shape later used for the model\n",
    "nD = 1  # Number of subjects\n",
    "nS = 1  # Number of slices per subject\n",
    "\n",
    "# device options\n",
    "device = \"cpu\"  # defines whether the model should be trained on the cpu or gpu\n",
>>>>>>> e2cc2c07
    "group = None\n",
    "group_rank = 0\n",
    "group_index = 0\n",
    "num_groups = 1\n",
    "\n",
<<<<<<< HEAD
    "# Training loop options\n",
    "num_epochs = 20  # Number of epochs of the training\n",
=======
    "# CheckpointManager Options\n",
    "load_model_state = True  # Load the last saved model state\n",
    "load_averaged_model_state = True  # Load the last saved averaged model state\n",
    "load_optim_state = True  # Load the las saved optimizer state\n",
    "load_metrics = True  # Load the last saved metrics (iterations and loss)\n",
    "directory = \"model_3D_10epochs\"  # Name that is used for the save directory of the model\n",
    "root_dir = \"/home/jovyan/models\"  # path of the model directory\n",
    "backend = \"local\"  # backend of the model directory\n",
    "\n",
    "# Training loop options\n",
    "num_epochs = 10  # Number of epochs of the training\n",
>>>>>>> e2cc2c07
    "model_training = True  # Activate Training mode\n",
    "model_validation = False  # Activate validation mode\n",
    "save_checkpoint = (\n",
    "    True  # Create save files that contain the current state of the training\n",
    ")\n",
    "checkpoint_frequency = 5  # Sets the number of iterations between creating save files\n",
    "single_epoch = False  # Create a seperate save file after every single epoch\n",
    "batch_size = 1  # Number of slices that should be used for training per batch\n",
<<<<<<< HEAD
    "\n",
    "# model options\n",
    "cgiter = 10\n",
    "num_unroll_blocks = 10\n",
    "activation = \"ReLU\"\n",
    "features = 32\n",
    "disable_progress_bar = False\n",
    "kernel_size = (3, 3, 3)\n",
    "axes = (1, 2, 3)\n",
    "ResNetCheckpoints = True\n",
    "\n",
    "# CheckpointManager Options\n",
    "load_model_state = True  # Load the last saved model state\n",
    "load_averaged_model_state = True  # Load the last saved averaged model state\n",
    "load_optim_state = True  # Load the las saved optimizer state\n",
    "load_metrics = True  # Load the last saved metrics (iterations and loss)\n",
    "directory = (\n",
    "    f\"model_{nP}P_{cgiter}DC_{num_epochs}E_2GPUs\"  # Name that is used for the save directory of the model\n",
    ")\n",
    "root_dir = \"/home/jovyan/models\"  # path of the model directory\n",
    "backend = \"local\"  # backend of the model directory\n",
    "\n",
    "batch_size_local = batch_size // num_groups\n",
    "num_iterations = nD * nP * num_epochs  # complete number of iterations\n",
    "iteration = 0  # current iteration number\n",
    "\n",
    "dtype = torch.complex64"
   ]
  },
  {
   "cell_type": "code",
   "execution_count": null,
   "id": "ccc7b515-c6c4-4e80-843b-087e2192a551",
   "metadata": {},
   "outputs": [],
   "source": [
    "if kspace_cutoff:\n",
    "    nX, nY, nZ = nX_cutoff, nY_cutoff, nZ_cutoff\n",
    "    shape = (nX, nY, nZ, nTI, nTE)"
=======
    "\n",
    "batch_size_local = batch_size // num_groups\n",
    "num_iterations = nD * nS * num_epochs  # complete number of iterations\n",
    "iteration = 0  # current iteration number"
>>>>>>> e2cc2c07
   ]
  },
  {
   "cell_type": "markdown",
   "id": "1acb39ca-f71a-42fa-a816-97248b3ed566",
   "metadata": {},
   "source": [
    "## Initializing worker groups"
   ]
  },
  {
   "cell_type": "code",
   "execution_count": null,
   "id": "e8a92c6a-3c4a-4c54-9fb3-4a0ca7e9ea72",
   "metadata": {},
   "outputs": [],
   "source": [
    "dist.init_process_group(\n",
<<<<<<< HEAD
    "    backend=\"gloo\", init_method=\"tcp://127.0.0.1:13579\", world_size=1, rank=0\n",
=======
    "    backend=\"gloo\", init_method=\"tcp://127.0.0.1:23456\", world_size=1, rank=0\n",
>>>>>>> e2cc2c07
    ")"
   ]
  },
  {
   "cell_type": "markdown",
   "id": "cf2ef423-a3b1-45ca-8454-d23d36ac923a",
   "metadata": {},
   "source": [
    "## Initializing the neural network\n",
    "### Initializing the model\n",
    "The model is the core of the neural network. Its forward pass describes the main steps of the neural network and the models features property describes the number of hidden features of the neural network and therefore its complexity. Furthermore the activation function and the number of iterations in dataconsistency term and regularization term is defined here."
   ]
  },
  {
   "cell_type": "code",
   "execution_count": null,
   "id": "89917955-b31b-4f77-8787-91f4322b1c7f",
   "metadata": {},
   "outputs": [],
   "source": [
    "model = UnrolledNet(\n",
    "    shape,\n",
<<<<<<< HEAD
    "    features=features,\n",
    "    CG_Iter=cgiter,\n",
    "    num_unroll_blocks=num_unroll_blocks,\n",
    "    activation=activation,\n",
    "    disable_progress_bar=disable_progress_bar,\n",
    "    timing_level=0,\n",
    "    validation_level=0,\n",
    "    kernel_size=kernel_size,\n",
    "    axes=axes,\n",
    "    ResNetCheckpoints = ResNetCheckpoints,\n",
=======
    "    features=64,\n",
    "    CG_Iter=10,\n",
    "    num_unroll_blocks=10,\n",
    "    activation=\"ReLU\",\n",
    "    disable_progress_bar=False,\n",
    "    timing_level=0,\n",
    "    validation_level=0,\n",
    "    kernel_size=(3, 3, 3),\n",
    "    axes=(1, 2, 3),\n",
>>>>>>> e2cc2c07
    "    device=device,\n",
    "    dtype = dtype\n",
    ")"
   ]
  },
  {
   "cell_type": "markdown",
   "id": "51918402-199d-4397-a631-b944aeb1f6f1",
   "metadata": {},
   "source": [
    "### Initializing the loss function\n",
    "The loss function defines how the difference between model prediction and correct result is calculated and it divides the loss into separate kinds of losses:\n",
    "- kspace\n",
    "- ispace\n",
    "- wavelet\n",
    "- hankel\n",
    "- casorati"
   ]
  },
  {
   "cell_type": "code",
   "execution_count": null,
   "id": "7b7c7e72-6ade-4bdb-b829-3fbd0f813f1a",
   "metadata": {},
   "outputs": [],
   "source": [
    "loss_fn = JointLoss(\n",
    "    shape,\n",
    "    3,\n",
    "    weights_kspace_loss=(0.5, 0.5),\n",
    "    weights_ispace_loss=(0.0, 0.0),\n",
    "    weights_wavelet_loss=(0.0, 0.0),\n",
    "    weights_hankel_loss=(0.0, 0.0),\n",
    "    weights_casorati_loss=(0.0, 0.0),\n",
    "    normalized_loss=True,\n",
    "    timing_level=0,\n",
    "    validation_level=0,\n",
    "    group=group,\n",
    "    device=device,\n",
    "    dtype = dtype\n",
    ")"
   ]
  },
  {
   "cell_type": "markdown",
   "id": "65220517-26bf-44c5-8098-caa2e6afe2c1",
   "metadata": {},
   "source": [
    "### Initializing the optimizer\n",
    "The optimizer determines which impact the calculated loss has on the models parameters. The impact can be variated via the learning rate lr."
   ]
  },
  {
   "cell_type": "code",
   "execution_count": null,
   "id": "815fcdd7-49cb-45b2-b6ce-337532c98117",
   "metadata": {},
   "outputs": [],
   "source": [
    "optimizer = torch.optim.Adam(\n",
    "    model.parameters(),\n",
    "    lr=0.0001,\n",
    "    betas=[0.9, 0.999],\n",
    "    eps=1.0e-8,\n",
    "    weight_decay=0.0\n",
    ")"
   ]
  },
  {
   "cell_type": "code",
   "execution_count": null,
   "id": "0af70828-ab59-4afa-b00c-9abd5b7a5b3d",
   "metadata": {},
   "outputs": [],
   "source": [
    "accumulator = GradientAccumulator(\n",
    "    model,\n",
    "    accumulation_steps=batch_size_local,\n",
    "    max_norm=1.0,\n",
    "    normalized_gradient=False\n",
    ")"
   ]
  },
  {
   "cell_type": "markdown",
   "id": "4eb6f03a-b145-444f-9ac9-69c7ea42343f",
   "metadata": {},
   "source": [
    "### Initializing the averaged model\n",
    "The averaged model does not use the models parameters directly it uses the floating average of the model over the last n iterations. Its more robust than using the current average."
   ]
  },
  {
   "cell_type": "code",
   "execution_count": null,
   "id": "7e0ad0e2-b2fb-4f49-a728-1ebc352ca7ea",
   "metadata": {},
   "outputs": [],
   "source": [
    "averaged_model = LookaheadModel(\n",
    "    model,\n",
    "    alpha=0.5,\n",
    "    k=5\n",
    ")"
   ]
  },
  {
   "cell_type": "markdown",
   "id": "d7b38ece-47dc-4620-854a-4b63e5c7d699",
   "metadata": {},
   "source": [
    "## Checkpoint Manager\n",
    "### Initializing the CheckpointManager\n",
    "The CheckpointManager is useful for saving and/or loading models. In this case here it either creates a new directory for the model or it loads data from an already existing directory to continue the training at the point where it lastly stopped."
   ]
  },
  {
   "cell_type": "code",
   "execution_count": null,
   "id": "9a7ee50c-4c82-4f70-b4ac-1679327b75fe",
   "metadata": {},
   "outputs": [],
   "source": [
    "checkpoint_manager = CheckpointManager(\n",
    "    directory=directory,\n",
    "    root_dir=root_dir,\n",
    "    backend=backend,\n",
    ")"
   ]
  },
  {
   "cell_type": "markdown",
   "id": "61c9ea11-0729-4999-84fa-d7d55e6dc14d",
   "metadata": {},
   "source": [
    "#### Check if the model is already existing and load its last saved state"
   ]
  },
  {
   "cell_type": "code",
   "execution_count": null,
   "id": "20075413-eaf6-4b59-8d81-45989230fb49",
   "metadata": {},
<<<<<<< HEAD
   "outputs": [],
=======
   "outputs": [
    {
     "name": "stdout",
     "output_type": "stream",
     "text": [
      "Loading model state ...\n",
      "Could not load model state.\n"
     ]
    }
   ],
>>>>>>> e2cc2c07
   "source": [
    "if load_model_state:\n",
    "    print(\"Loading model state ...\")\n",
    "    checkpoint = checkpoint_manager.load([\"model_state\"], map_location=device)\n",
    "    if all(checkpoint.values()):\n",
    "        model.load_state_dict(checkpoint[\"model_state\"])\n",
    "    else:\n",
    "        print(\"Could not load model state.\")"
   ]
  },
  {
   "cell_type": "markdown",
   "id": "c54eb6d6-b697-4635-b2ed-e26468cc349d",
   "metadata": {},
   "source": [
    "#### Check if the averaged model is already existing and load its last saved state"
   ]
  },
  {
   "cell_type": "code",
   "execution_count": null,
   "id": "e3bfce16-23aa-4bd8-9996-f9e9a0961bd5",
   "metadata": {},
<<<<<<< HEAD
   "outputs": [],
   "source": [
    "if load_averaged_model_state:\n",
    "    print(f\"Loading averaged model state ...\")\n",
=======
   "outputs": [
    {
     "name": "stdout",
     "output_type": "stream",
     "text": [
      "Loading averaged model state ...\n",
      "Could not load averaged model state.\n"
     ]
    }
   ],
   "source": [
    "if load_averaged_model_state:\n",
    "    print(\"Loading averaged model state ...\")\n",
>>>>>>> e2cc2c07
    "    checkpoint = checkpoint_manager.load([\"averaged_model_state\"], map_location=device)\n",
    "    if all(checkpoint.values()):\n",
    "        averaged_model.load_state_dict(checkpoint[\"averaged_model_state\"])\n",
    "    else:\n",
    "        print(\"Could not load averaged model state.\")"
   ]
  },
  {
   "cell_type": "markdown",
   "id": "ee214f54-60a2-4979-b4b6-b5aa8f708965",
   "metadata": {},
   "source": [
    "#### Check if the optimizer is already existing and load its last saved state"
   ]
  },
  {
   "cell_type": "code",
   "execution_count": null,
   "id": "845b5fcb-d981-46a5-a630-c163cccc3ba5",
   "metadata": {},
<<<<<<< HEAD
   "outputs": [],
=======
   "outputs": [
    {
     "name": "stdout",
     "output_type": "stream",
     "text": [
      "Loading optim state ...\n",
      "Could not load optim state.\n"
     ]
    }
   ],
>>>>>>> e2cc2c07
   "source": [
    "if load_optim_state:\n",
    "    print(\"Loading optim state ...\")\n",
    "    checkpoint = checkpoint_manager.load([\"optim_state\"], map_location=device)\n",
    "    if all(checkpoint.values()):\n",
    "        optimizer.load_state_dict(checkpoint[\"optim_state\"])\n",
    "    else:\n",
    "        print(\"Could not load optim state.\")"
   ]
  },
  {
   "cell_type": "code",
   "execution_count": null,
   "id": "00f06beb-1fae-4f46-b18f-c315adcaa3a4",
   "metadata": {},
   "outputs": [],
   "source": [
    "total_trn_loss = list()\n",
    "total_val_loss = list()\n",
    "iteration = 0"
   ]
  },
  {
   "cell_type": "markdown",
   "id": "f19fbc05-8e30-4ba8-a508-a7e5304b204b",
   "metadata": {},
   "source": [
    "#### Load the last saved state of the loss and the current iteration if existing"
   ]
  },
  {
   "cell_type": "code",
   "execution_count": null,
   "id": "3fb75752-08b0-4828-9927-56ccd2ff3c41",
   "metadata": {},
<<<<<<< HEAD
   "outputs": [],
=======
   "outputs": [
    {
     "name": "stdout",
     "output_type": "stream",
     "text": [
      "Loading metrics ...\n",
      "Could not load metrics.\n"
     ]
    }
   ],
>>>>>>> e2cc2c07
   "source": [
    "if load_metrics:\n",
    "    print(\"Loading metrics ...\")\n",
    "    checkpoint = checkpoint_manager.load([\"trn_loss\", \"val_loss\", \"iteration\"])\n",
    "    if all(checkpoint.values()):\n",
    "        total_trn_loss = list(checkpoint[\"trn_loss\"])\n",
    "        total_val_loss = list(checkpoint[\"val_loss\"])\n",
    "        iteration = checkpoint[\"iteration\"]\n",
    "    else:\n",
    "        print(\"Could not load metrics.\")"
   ]
  },
  {
   "cell_type": "code",
   "execution_count": null,
   "id": "f2e53759-ad14-4265-b6c6-e1f987af6756",
   "metadata": {},
<<<<<<< HEAD
   "outputs": [],
=======
   "outputs": [
    {
     "name": "stdout",
     "output_type": "stream",
     "text": [
      "Continue with iteration 0 ...\n"
     ]
    }
   ],
>>>>>>> e2cc2c07
   "source": [
    "print(f\"Continue with iteration {iteration} ...\")"
   ]
  },
  {
   "cell_type": "markdown",
   "id": "10fdc4b1-6130-4c9f-89c2-91821530f280",
   "metadata": {},
   "source": [
    "## Import the data that should be used for the training"
   ]
  },
  {
   "cell_type": "code",
   "execution_count": null,
   "id": "33bbb549-78f4-4429-a236-5036a38efafd",
   "metadata": {},
   "outputs": [],
   "source": [
    "data_path = \"3DLiss_vd_preproc.h5\"\n",
    "with h5py.File(data_path, \"r\") as f:\n",
    "    print(f\"Dataset holds following data: {f.keys()}\")\n",
    "\n",
    "    print(f\"Coilsensitivity info: {f['coilsens'].attrs['info']}\")\n",
    "    print(f\"Trajectory info: {f['k'].attrs['info']}\")\n",
    "    print(f\"Signal info: {f['d'].attrs['info']}\")\n",
    "\n",
    "    shape = (156, 156, 156, 2)\n",
    "    ktraj = torch.from_numpy(f[\"k\"][:])\n",
    "    coilsens = torch.from_numpy(f[\"coilsens\"][:])\n",
    "    d = torch.from_numpy(f[\"d\"][:])\n",
    "\n",
    "    print(f\"Coilsensitivity shape {coilsens.shape}\")\n",
    "    print(f\"Trajectory shape {ktraj.shape}\")\n",
    "    print(f\"Signal shape {d.shape}\")"
<<<<<<< HEAD
   ]
  },
  {
   "cell_type": "code",
   "execution_count": null,
   "id": "8b3f14f1-7d55-4bc0-8025-a5c3dd49977f",
   "metadata": {},
   "outputs": [],
   "source": [
    "if kspace_cutoff == True:\n",
    "\n",
    "    mask = torch.linalg.norm(ktraj, dim=0) <= nX_cutoff // 2\n",
    "\n",
    "    ktraj = torch.stack(\n",
    "        [ktraj[:, mask[:, echo], echo] for echo in range(ktraj.shape[2])], dim=-1\n",
    "    )\n",
    "\n",
    "    d = torch.stack([d[:, mask[:, echo], echo] for echo in range(d.shape[2])], dim=-1)\n",
    "\n",
    "    coilsens_ksp = fourier_transform_forward(coilsens, axes=(1, 2, 3))\n",
    "    low_lim, up_lim = int(156 / 2 - nX / 2), int(156 / 2 + nX / 2)\n",
    "    coilsens_ksp = coilsens_ksp[:, low_lim:up_lim, low_lim:up_lim, low_lim:up_lim]\n",
    "    coilsens = fourier_transform_adjoint(coilsens_ksp, axes=(1, 2, 3))"
=======
>>>>>>> e2cc2c07
   ]
  },
  {
   "cell_type": "markdown",
   "id": "ba035c9a-52f4-4fc0-93d8-1f923ca3a931",
   "metadata": {},
   "source": [
    "### shaping the data\n",
    "#### In the next steps the data is formed into the right shape so that the training function will understand how the data is structured."
   ]
  },
  {
   "cell_type": "code",
   "execution_count": null,
   "id": "805653c7-3aa4-4c14-a974-3fa02fe20839",
   "metadata": {},
   "outputs": [],
   "source": [
<<<<<<< HEAD
    "k_scaled = ktraj / (2 * ktraj.max())\n",
    "\n",
    "k_scaled = k_scaled.unsqueeze(-1)\n",
    "d = d.unsqueeze(-1)\n",
    "\n",
    "generator = torch.Generator()"
=======
    "kspace_mask_source = torch.randint(0, 2, (1, 2001191, 2, 1))\n",
    "kspace_mask_target = 1 - kspace_mask_source\n",
    "\n",
    "k_scaled = ktraj / (2 * ktraj.max())\n",
    "\n",
    "AHd = nonuniform_fourier_transform_adjoint(k_scaled, d, (156, 156, 156))\n",
    "AHd = torch.sum(torch.conj(coilsens[..., None]) * AHd, dim=0)\n",
    "\n",
    "AHd_unsqueeze = AHd.unsqueeze(-1)\n",
    "k = k_scaled.unsqueeze(-1)\n",
    "d_unsqueeze = d.unsqueeze(-1)"
>>>>>>> e2cc2c07
   ]
  },
  {
   "cell_type": "code",
   "execution_count": null,
   "id": "3f2203bf-9d55-45d8-a5ed-ddf81c71b72e",
   "metadata": {},
   "outputs": [],
   "source": [
<<<<<<< HEAD
    "print(k_scaled.shape, coilsens.shape,d.shape)"
=======
    "data = [\n",
    "    {\n",
    "        \"images_regridded\": AHd_unsqueeze,\n",
    "        \"kspace_trajectory\": k,\n",
    "        \"sensitivity_maps\": coilsens,\n",
    "        \"kspace_mask_source\": kspace_mask_source,\n",
    "        \"kspace_mask_target\": kspace_mask_target,\n",
    "        \"kspace_data\": d_unsqueeze,\n",
    "    }\n",
    "]"
>>>>>>> e2cc2c07
   ]
  },
  {
   "cell_type": "markdown",
   "id": "df940120-3ab7-41a2-a708-2e24f5150632",
   "metadata": {},
   "source": [
    "## Actual training loop"
   ]
  },
  {
   "cell_type": "code",
   "execution_count": null,
   "id": "c8bdddfd-4362-4f4a-8d4d-74a7a74846be",
   "metadata": {},
<<<<<<< HEAD
   "outputs": [],
=======
   "outputs": [
    {
     "name": "stdout",
     "output_type": "stream",
     "text": [
      "iteration 0 / 10\n",
      "reading data\n",
      "reading data done -> model initialization\n"
     ]
    },
    {
     "name": "stderr",
     "output_type": "stream",
     "text": [
      "100%|██████████| 10/10 [38:25<00:00, 230.58s/it]\n"
     ]
    },
    {
     "name": "stdout",
     "output_type": "stream",
     "text": [
      "model initialization done -> loss fn initialization\n",
      "[KSpaceLoss] torch.Size([8, 2001191, 2, 1]) torch.Size([8, 2001191, 2, 1]) None\n",
      "Rank 0 - Loss k-space: 2.349 - Loss image space: 0.000 - Loss Wavelet 0.000 - Loss Hankel 0.000 - Loss Casorati 0.000\n",
      "loss fn initialization done -> compute backward pass\n"
     ]
    }
   ],
>>>>>>> e2cc2c07
   "source": [
    "while iteration < num_iterations:\n",
    "    print(f\"iteration {iteration} / {num_iterations}\")\n",
    "    tic = time.time()\n",
    "    \n",
    "    generator = torch.Generator()\n",
    "    \n",
    "    generator.manual_seed(iteration%nP)\n",
    "\n",
    "    kspace_mask_source = torch.randint(0, 2, (1, k_scaled.shape[1], 2, 1), generator=generator)\n",
    "    kspace_mask_target = 1 - kspace_mask_source\n",
    "\n",
    "    k_scaled_masked = k_scaled * kspace_mask_source\n",
    "    AHd = nonuniform_fourier_transform_adjoint(k_scaled_masked, d, (nX, nY, nZ))\n",
    "    AHd = torch.sum(torch.conj(coilsens[..., None,None]) * AHd, dim=0)\n",
    "    \n",
    "    print(AHd.shape, coilsens.shape)\n",
    "    \n",
    "    data = [\n",
    "        {\n",
    "            \"images_regridded\": AHd,\n",
    "            \"kspace_trajectory\": k_scaled,\n",
    "            \"sensitivity_maps\": coilsens,\n",
    "            \"kspace_mask_source\": kspace_mask_source,\n",
    "            \"kspace_mask_target\": kspace_mask_target,\n",
    "            \"kspace_data\": d,\n",
    "        }\n",
    "    ]\n",
    "\n",
    "    # TRAINING\n",
    "    if model_training:\n",
    "        trn_loss = training(\n",
    "            [0],\n",
    "            data,\n",
    "            model,\n",
    "            loss_fn,\n",
    "            optimizer,\n",
    "            accumulator,\n",
    "            group=group,\n",
    "            device=device,\n",
    "        )\n",
    "\n",
    "        averaged_model.update_parameters(\n",
    "            model,\n",
    "        )\n",
    "\n",
    "        torch.cuda.empty_cache()\n",
    "        gc.collect()\n",
    "\n",
    "    else:\n",
    "        trn_loss = [0] * batch_size\n",
    "\n",
    "    # VALIDATION\n",
    "    if model_validation:\n",
    "        val_loss = validation(\n",
    "            validation_index,\n",
    "            validation_data,\n",
    "            averaged_model,\n",
    "            loss_fn,\n",
    "            group=group,\n",
    "            device=device,\n",
    "        )\n",
    "        torch.cuda.empty_cache()\n",
    "        gc.collect()\n",
    "\n",
    "    else:\n",
    "        val_loss = [0] * batch_size\n",
    "\n",
    "    total_trn_loss += trn_loss\n",
    "    total_val_loss += val_loss\n",
    "\n",
    "    # SAVING\n",
    "    # Completed epoch\n",
<<<<<<< HEAD
    "    if save_checkpoint and np.mod(iteration + batch_size, nD * nP) == 0:\n",
=======
    "    if save_checkpoint and np.mod(iteration + batch_size, nD * nS) == 0:\n",
>>>>>>> e2cc2c07
    "        print(\"Creating tagged checkpoint ...\")\n",
    "\n",
    "        checkpoint = {\n",
    "            \"iteration\": iteration + batch_size,\n",
    "            \"model_state\": model.state_dict(),\n",
    "            \"averaged_model_state\": averaged_model.state_dict(),\n",
    "            \"optim_state\": optimizer.state_dict(),\n",
    "            \"trn_loss\": total_trn_loss,\n",
    "            \"val_loss\": total_val_loss,\n",
    "        }\n",
    "\n",
    "        epoch = (iteration + batch_size) // (nD * nP)\n",
    "        checkpoint_manager.save(checkpoint, tag=f\"_epoch_{epoch}\")\n",
    "\n",
    "        if single_epoch:\n",
    "            # Also save the checkpoint as untagged checkpoint\n",
    "            # Otherwise, training will be stuck in endless loop\n",
    "            checkpoint_manager.save(checkpoint)\n",
    "            checkpoint_manager.release()\n",
    "            break\n",
    "\n",
    "    # Intermediate checkpoint\n",
    "    elif save_checkpoint and np.mod(iteration + batch_size, checkpoint_frequency) == 0:\n",
    "        print(\"Creating untagged checkpoint ...\")\n",
    "\n",
    "        checkpoint = {\n",
    "            \"iteration\": iteration + batch_size,\n",
    "            \"model_state\": model.state_dict(),\n",
    "            \"averaged_model_state\": averaged_model.state_dict(),\n",
    "            \"optim_state\": optimizer.state_dict(),\n",
    "            \"trn_loss\": total_trn_loss,\n",
    "            \"val_loss\": total_val_loss,\n",
    "        }\n",
    "\n",
    "        checkpoint_manager.save(checkpoint, block=False)\n",
    "\n",
    "    toc = time.time() - tic\n",
    "\n",
    "    print(\n",
    "        (\n",
    "            f\"Iteration: {iteration} - \"\n",
    "            + f\"Elapsed time: {toc:.0f} - \"\n",
    "            + f\"Training loss: {[f'{loss:.3f}' for loss in trn_loss]} - \"\n",
    "            + f\"Validation loss: {[f'{loss:.3f}' for loss in val_loss]}\"\n",
    "        )\n",
    "    )\n",
    "\n",
    "    torch.cuda.empty_cache()\n",
    "    gc.collect()\n",
    "\n",
    "    iteration += batch_size\n",
    "    print(f\"current iteration: {iteration}\")"
   ]
  }
 ],
 "metadata": {
  "kernelspec": {
   "display_name": "Python 3 (ipykernel)",
   "language": "python",
   "name": "python3"
  },
  "language_info": {
   "codemirror_mode": {
    "name": "ipython",
    "version": 3
   },
   "file_extension": ".py",
   "mimetype": "text/x-python",
   "name": "python",
   "nbconvert_exporter": "python",
   "pygments_lexer": "ipython3",
   "version": "3.13.7"
  }
 },
 "nbformat": 4,
 "nbformat_minor": 5
}<|MERGE_RESOLUTION|>--- conflicted
+++ resolved
@@ -39,24 +39,17 @@
     "import time\n",
     "\n",
     "import h5py\n",
-<<<<<<< HEAD
     "import matplotlib.pyplot as plt\n",
-=======
->>>>>>> e2cc2c07
     "import numpy as np\n",
     "import torch\n",
     "import torch.distributed as dist\n",
     "\n",
-<<<<<<< HEAD
     "from juart.conopt.functional.fourier import (\n",
     "    fourier_transform_adjoint,\n",
     "    fourier_transform_forward,\n",
     "    nonuniform_fourier_transform_adjoint,\n",
     ")\n",
     "from juart.conopt.tfs.fourier import nonuniform_transfer_function\n",
-=======
-    "from juart.conopt.functional.fourier import nonuniform_fourier_transform_adjoint\n",
->>>>>>> e2cc2c07
     "from juart.dl.checkpoint.manager import CheckpointManager\n",
     "from juart.dl.loss.loss import JointLoss\n",
     "from juart.dl.model.unrollnet import (\n",
@@ -84,7 +77,6 @@
    "source": [
     "# dataset options\n",
     "nX, nY, nZ = 156, 156, 156  # Number of pixels in x-/y-/z-direction\n",
-<<<<<<< HEAD
     "kspace_cutoff = False  # defines if nX,... should be reduced\n",
     "nX_cutoff, nY_cutoff, nZ_cutoff = 64, 64, 64  # defines nX,... for the cutoff state\n",
     "nTI, nTE = 2, 1  # Number of measurements during the T1/T2 decay\n",
@@ -94,36 +86,13 @@
     "\n",
     "# device options\n",
     "device = \"cuda:3\"  # defines whether the model should be trained on the cpu or gpu\n",
-=======
-    "nTI, nTE = 2, 1  # Number of measurements during the T1/T2 decay\n",
-    "shape = (nX, nY, nZ, nTI, nTE)  # Defining the shape later used for the model\n",
-    "nD = 1  # Number of subjects\n",
-    "nS = 1  # Number of slices per subject\n",
-    "\n",
-    "# device options\n",
-    "device = \"cpu\"  # defines whether the model should be trained on the cpu or gpu\n",
->>>>>>> e2cc2c07
     "group = None\n",
     "group_rank = 0\n",
     "group_index = 0\n",
     "num_groups = 1\n",
     "\n",
-<<<<<<< HEAD
     "# Training loop options\n",
     "num_epochs = 20  # Number of epochs of the training\n",
-=======
-    "# CheckpointManager Options\n",
-    "load_model_state = True  # Load the last saved model state\n",
-    "load_averaged_model_state = True  # Load the last saved averaged model state\n",
-    "load_optim_state = True  # Load the las saved optimizer state\n",
-    "load_metrics = True  # Load the last saved metrics (iterations and loss)\n",
-    "directory = \"model_3D_10epochs\"  # Name that is used for the save directory of the model\n",
-    "root_dir = \"/home/jovyan/models\"  # path of the model directory\n",
-    "backend = \"local\"  # backend of the model directory\n",
-    "\n",
-    "# Training loop options\n",
-    "num_epochs = 10  # Number of epochs of the training\n",
->>>>>>> e2cc2c07
     "model_training = True  # Activate Training mode\n",
     "model_validation = False  # Activate validation mode\n",
     "save_checkpoint = (\n",
@@ -132,7 +101,6 @@
     "checkpoint_frequency = 5  # Sets the number of iterations between creating save files\n",
     "single_epoch = False  # Create a seperate save file after every single epoch\n",
     "batch_size = 1  # Number of slices that should be used for training per batch\n",
-<<<<<<< HEAD
     "\n",
     "# model options\n",
     "cgiter = 10\n",
@@ -172,12 +140,6 @@
     "if kspace_cutoff:\n",
     "    nX, nY, nZ = nX_cutoff, nY_cutoff, nZ_cutoff\n",
     "    shape = (nX, nY, nZ, nTI, nTE)"
-=======
-    "\n",
-    "batch_size_local = batch_size // num_groups\n",
-    "num_iterations = nD * nS * num_epochs  # complete number of iterations\n",
-    "iteration = 0  # current iteration number"
->>>>>>> e2cc2c07
    ]
   },
   {
@@ -196,11 +158,7 @@
    "outputs": [],
    "source": [
     "dist.init_process_group(\n",
-<<<<<<< HEAD
     "    backend=\"gloo\", init_method=\"tcp://127.0.0.1:13579\", world_size=1, rank=0\n",
-=======
-    "    backend=\"gloo\", init_method=\"tcp://127.0.0.1:23456\", world_size=1, rank=0\n",
->>>>>>> e2cc2c07
     ")"
    ]
   },
@@ -223,7 +181,6 @@
    "source": [
     "model = UnrolledNet(\n",
     "    shape,\n",
-<<<<<<< HEAD
     "    features=features,\n",
     "    CG_Iter=cgiter,\n",
     "    num_unroll_blocks=num_unroll_blocks,\n",
@@ -234,17 +191,6 @@
     "    kernel_size=kernel_size,\n",
     "    axes=axes,\n",
     "    ResNetCheckpoints = ResNetCheckpoints,\n",
-=======
-    "    features=64,\n",
-    "    CG_Iter=10,\n",
-    "    num_unroll_blocks=10,\n",
-    "    activation=\"ReLU\",\n",
-    "    disable_progress_bar=False,\n",
-    "    timing_level=0,\n",
-    "    validation_level=0,\n",
-    "    kernel_size=(3, 3, 3),\n",
-    "    axes=(1, 2, 3),\n",
->>>>>>> e2cc2c07
     "    device=device,\n",
     "    dtype = dtype\n",
     ")"
@@ -388,20 +334,7 @@
    "execution_count": null,
    "id": "20075413-eaf6-4b59-8d81-45989230fb49",
    "metadata": {},
-<<<<<<< HEAD
-   "outputs": [],
-=======
-   "outputs": [
-    {
-     "name": "stdout",
-     "output_type": "stream",
-     "text": [
-      "Loading model state ...\n",
-      "Could not load model state.\n"
-     ]
-    }
-   ],
->>>>>>> e2cc2c07
+   "outputs": [],
    "source": [
     "if load_model_state:\n",
     "    print(\"Loading model state ...\")\n",
@@ -425,26 +358,10 @@
    "execution_count": null,
    "id": "e3bfce16-23aa-4bd8-9996-f9e9a0961bd5",
    "metadata": {},
-<<<<<<< HEAD
    "outputs": [],
    "source": [
     "if load_averaged_model_state:\n",
     "    print(f\"Loading averaged model state ...\")\n",
-=======
-   "outputs": [
-    {
-     "name": "stdout",
-     "output_type": "stream",
-     "text": [
-      "Loading averaged model state ...\n",
-      "Could not load averaged model state.\n"
-     ]
-    }
-   ],
-   "source": [
-    "if load_averaged_model_state:\n",
-    "    print(\"Loading averaged model state ...\")\n",
->>>>>>> e2cc2c07
     "    checkpoint = checkpoint_manager.load([\"averaged_model_state\"], map_location=device)\n",
     "    if all(checkpoint.values()):\n",
     "        averaged_model.load_state_dict(checkpoint[\"averaged_model_state\"])\n",
@@ -465,20 +382,7 @@
    "execution_count": null,
    "id": "845b5fcb-d981-46a5-a630-c163cccc3ba5",
    "metadata": {},
-<<<<<<< HEAD
-   "outputs": [],
-=======
-   "outputs": [
-    {
-     "name": "stdout",
-     "output_type": "stream",
-     "text": [
-      "Loading optim state ...\n",
-      "Could not load optim state.\n"
-     ]
-    }
-   ],
->>>>>>> e2cc2c07
+   "outputs": [],
    "source": [
     "if load_optim_state:\n",
     "    print(\"Loading optim state ...\")\n",
@@ -514,20 +418,7 @@
    "execution_count": null,
    "id": "3fb75752-08b0-4828-9927-56ccd2ff3c41",
    "metadata": {},
-<<<<<<< HEAD
-   "outputs": [],
-=======
-   "outputs": [
-    {
-     "name": "stdout",
-     "output_type": "stream",
-     "text": [
-      "Loading metrics ...\n",
-      "Could not load metrics.\n"
-     ]
-    }
-   ],
->>>>>>> e2cc2c07
+   "outputs": [],
    "source": [
     "if load_metrics:\n",
     "    print(\"Loading metrics ...\")\n",
@@ -545,19 +436,7 @@
    "execution_count": null,
    "id": "f2e53759-ad14-4265-b6c6-e1f987af6756",
    "metadata": {},
-<<<<<<< HEAD
-   "outputs": [],
-=======
-   "outputs": [
-    {
-     "name": "stdout",
-     "output_type": "stream",
-     "text": [
-      "Continue with iteration 0 ...\n"
-     ]
-    }
-   ],
->>>>>>> e2cc2c07
+   "outputs": [],
    "source": [
     "print(f\"Continue with iteration {iteration} ...\")"
    ]
@@ -593,7 +472,6 @@
     "    print(f\"Coilsensitivity shape {coilsens.shape}\")\n",
     "    print(f\"Trajectory shape {ktraj.shape}\")\n",
     "    print(f\"Signal shape {d.shape}\")"
-<<<<<<< HEAD
    ]
   },
   {
@@ -617,8 +495,6 @@
     "    low_lim, up_lim = int(156 / 2 - nX / 2), int(156 / 2 + nX / 2)\n",
     "    coilsens_ksp = coilsens_ksp[:, low_lim:up_lim, low_lim:up_lim, low_lim:up_lim]\n",
     "    coilsens = fourier_transform_adjoint(coilsens_ksp, axes=(1, 2, 3))"
-=======
->>>>>>> e2cc2c07
    ]
   },
   {
@@ -637,26 +513,12 @@
    "metadata": {},
    "outputs": [],
    "source": [
-<<<<<<< HEAD
     "k_scaled = ktraj / (2 * ktraj.max())\n",
     "\n",
     "k_scaled = k_scaled.unsqueeze(-1)\n",
     "d = d.unsqueeze(-1)\n",
     "\n",
     "generator = torch.Generator()"
-=======
-    "kspace_mask_source = torch.randint(0, 2, (1, 2001191, 2, 1))\n",
-    "kspace_mask_target = 1 - kspace_mask_source\n",
-    "\n",
-    "k_scaled = ktraj / (2 * ktraj.max())\n",
-    "\n",
-    "AHd = nonuniform_fourier_transform_adjoint(k_scaled, d, (156, 156, 156))\n",
-    "AHd = torch.sum(torch.conj(coilsens[..., None]) * AHd, dim=0)\n",
-    "\n",
-    "AHd_unsqueeze = AHd.unsqueeze(-1)\n",
-    "k = k_scaled.unsqueeze(-1)\n",
-    "d_unsqueeze = d.unsqueeze(-1)"
->>>>>>> e2cc2c07
    ]
   },
   {
@@ -666,20 +528,7 @@
    "metadata": {},
    "outputs": [],
    "source": [
-<<<<<<< HEAD
     "print(k_scaled.shape, coilsens.shape,d.shape)"
-=======
-    "data = [\n",
-    "    {\n",
-    "        \"images_regridded\": AHd_unsqueeze,\n",
-    "        \"kspace_trajectory\": k,\n",
-    "        \"sensitivity_maps\": coilsens,\n",
-    "        \"kspace_mask_source\": kspace_mask_source,\n",
-    "        \"kspace_mask_target\": kspace_mask_target,\n",
-    "        \"kspace_data\": d_unsqueeze,\n",
-    "    }\n",
-    "]"
->>>>>>> e2cc2c07
    ]
   },
   {
@@ -695,38 +544,7 @@
    "execution_count": null,
    "id": "c8bdddfd-4362-4f4a-8d4d-74a7a74846be",
    "metadata": {},
-<<<<<<< HEAD
-   "outputs": [],
-=======
-   "outputs": [
-    {
-     "name": "stdout",
-     "output_type": "stream",
-     "text": [
-      "iteration 0 / 10\n",
-      "reading data\n",
-      "reading data done -> model initialization\n"
-     ]
-    },
-    {
-     "name": "stderr",
-     "output_type": "stream",
-     "text": [
-      "100%|██████████| 10/10 [38:25<00:00, 230.58s/it]\n"
-     ]
-    },
-    {
-     "name": "stdout",
-     "output_type": "stream",
-     "text": [
-      "model initialization done -> loss fn initialization\n",
-      "[KSpaceLoss] torch.Size([8, 2001191, 2, 1]) torch.Size([8, 2001191, 2, 1]) None\n",
-      "Rank 0 - Loss k-space: 2.349 - Loss image space: 0.000 - Loss Wavelet 0.000 - Loss Hankel 0.000 - Loss Casorati 0.000\n",
-      "loss fn initialization done -> compute backward pass\n"
-     ]
-    }
-   ],
->>>>>>> e2cc2c07
+   "outputs": [],
    "source": [
     "while iteration < num_iterations:\n",
     "    print(f\"iteration {iteration} / {num_iterations}\")\n",
@@ -800,11 +618,7 @@
     "\n",
     "    # SAVING\n",
     "    # Completed epoch\n",
-<<<<<<< HEAD
     "    if save_checkpoint and np.mod(iteration + batch_size, nD * nP) == 0:\n",
-=======
-    "    if save_checkpoint and np.mod(iteration + batch_size, nD * nS) == 0:\n",
->>>>>>> e2cc2c07
     "        print(\"Creating tagged checkpoint ...\")\n",
     "\n",
     "        checkpoint = {\n",
