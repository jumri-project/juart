--- conflicted
+++ resolved
@@ -18,11 +18,7 @@
   },
   {
    "cell_type": "code",
-<<<<<<< HEAD
-   "execution_count": null,
-=======
-   "execution_count": 1,
->>>>>>> e2cc2c07
+   "execution_count": null,
    "id": "74e82023-148e-48a7-90ac-db663495bc30",
    "metadata": {},
    "outputs": [],
@@ -42,22 +38,15 @@
     "from juart.dl.checkpoint.manager import CheckpointManager\n",
     "from juart.dl.model.unrollnet import ExponentialMovingAverageModel, UnrolledNet\n",
     "from juart.dl.operation.modules import inference\n",
-<<<<<<< HEAD
     "from juart.dl.model.resnet import ResNet\n",
     "from juart.conopt.tfs.fourier import nonuniform_transfer_function\n",
     "from juart.conopt.functional.fourier import nonuniform_fourier_transform_adjoint, fourier_transform_forward, fourier_transform_adjoint\n",
-=======
->>>>>>> e2cc2c07
     "from juart.vis.interactive import InteractiveFigure3D"
    ]
   },
   {
    "cell_type": "code",
-<<<<<<< HEAD
-   "execution_count": null,
-=======
-   "execution_count": 2,
->>>>>>> e2cc2c07
+   "execution_count": null,
    "id": "24e32984-bb2c-46bd-89ab-318938bb852f",
    "metadata": {},
    "outputs": [],
@@ -77,17 +66,12 @@
   },
   {
    "cell_type": "code",
-<<<<<<< HEAD
-   "execution_count": null,
-=======
-   "execution_count": 3,
->>>>>>> e2cc2c07
+   "execution_count": null,
    "id": "35ee49da-f824-4e3c-8d6c-1332ecb41d82",
    "metadata": {},
    "outputs": [],
    "source": [
     "# dataset options\n",
-<<<<<<< HEAD
     "kspace_cutoff = False\n",
     "nX_cutoff, nY_cutoff, nZ_cutoff = 64, 64, 64 \n",
     "i_slice = [80] # number of slice that will be reconstructed\n",
@@ -112,40 +96,6 @@
     "iTI, iTE = 1, 0 # sets the number of measurement that should be displayed\n",
     "\n",
     "dtype = torch.complex32"
-=======
-    "i_slice = [80]  # number of slice that will be reconstructed\n",
-    "num_spokes = 64  # number of spokes that are used for the reconstruction\n",
-    "\n",
-    "# device options\n",
-    "device = \"cpu\"  # device on which the reconstructions will run\n",
-    "\n",
-    "# CheckpointManager options\n",
-    "directory = \"model_3D_6epochs_epoch_6\"  # directory of the dl-qrage model\n",
-    "root_dir = \"/home/jovyan/models\"  # the path to the model directory\n",
-    "backend = \"local\"  # the backend of the model directory\n",
-    "\n",
-    "# model options\n",
-    "nX, nY, nZ, nTI, nTE = (\n",
-    "    156,\n",
-    "    156,\n",
-    "    156,\n",
-    "    2,\n",
-    "    1,\n",
-    ")  # number of pixels in every direction // number of measurements at T1/T2 decay\n",
-    "shape = (\n",
-    "    nX,\n",
-    "    nY,\n",
-    "    nZ,\n",
-    "    nTI,\n",
-    "    nTE,\n",
-    ")  # ordered structure of the parameters above that will be passed to the model\n",
-    "features = 64  # number of hidden_inputs of the dl-qrage model\n",
-    "cg_iter = 10  # number of cg iterations in the dl-qrage model reconstruction\n",
-    "\n",
-    "# display options\n",
-    "vmax = 2  # sets the brightness normalization of the display between 0 and vmax\n",
-    "iTI, iTE = 1, 0  # sets the number of measurement that should be displayed"
->>>>>>> e2cc2c07
    ]
   },
   {
@@ -159,11 +109,7 @@
   },
   {
    "cell_type": "code",
-<<<<<<< HEAD
-   "execution_count": null,
-=======
-   "execution_count": 4,
->>>>>>> e2cc2c07
+   "execution_count": null,
    "id": "931128c2-3025-409f-81d8-20f110fcad74",
    "metadata": {},
    "outputs": [],
@@ -176,17 +122,10 @@
     "    print(f\"Trajectory info: {f['k'].attrs['info']}\")\n",
     "    print(f\"Signal info: {f['d'].attrs['info']}\")\n",
     "\n",
-<<<<<<< HEAD
     "    shape = (156,156,156,2,1)\n",
     "    ktraj = torch.from_numpy(f['k'][:])\n",
     "    coilsens = torch.from_numpy(f['coilsens'][:])\n",
     "    d = torch.from_numpy(f['d'][:])\n",
-=======
-    "    shape = (156, 156, 156, 2, 1)\n",
-    "    ktraj = torch.from_numpy(f[\"k\"][:])\n",
-    "    coilsens = torch.from_numpy(f[\"coilsens\"][:])\n",
-    "    d = torch.from_numpy(f[\"d\"][:])\n",
->>>>>>> e2cc2c07
     "\n",
     "    print(f\"Coilsensitivity shape {coilsens.shape}\")\n",
     "    print(f\"Trajectory shape {ktraj.shape}\")\n",
@@ -203,7 +142,6 @@
   },
   {
    "cell_type": "code",
-<<<<<<< HEAD
    "execution_count": null,
    "id": "ecd93fbe-605a-492a-babb-ef0494dcf27f",
    "metadata": {},
@@ -234,29 +172,17 @@
   {
    "cell_type": "code",
    "execution_count": null,
-=======
-   "execution_count": 5,
->>>>>>> e2cc2c07
    "id": "dc8666b9-e8e4-4094-8283-70483e32bcac",
    "metadata": {},
    "outputs": [],
    "source": [
-<<<<<<< HEAD
     "kspace_mask_source = torch.randint(0,2,(1, ktraj.shape[1], 2,1))\n",
-=======
-    "kspace_mask_source = torch.randint(0, 2, (1, 2001191, 2, 1))\n",
->>>>>>> e2cc2c07
     "kspace_mask_target = 1 - kspace_mask_source\n",
     "\n",
     "k_scaled = ktraj / (2 * ktraj.max())\n",
     "\n",
-<<<<<<< HEAD
     "AHd = nonuniform_fourier_transform_adjoint(k_scaled,d,(nX,nY,nZ))\n",
     "AHd = torch.sum(torch.conj(coilsens[...,None]) * AHd, dim=0)\n",
-=======
-    "AHd = nonuniform_fourier_transform_adjoint(k_scaled, d, (156, 156, 156))\n",
-    "AHd = torch.sum(torch.conj(coilsens[..., None]) * AHd, dim=0)\n",
->>>>>>> e2cc2c07
     "\n",
     "AHd_unsqueeze = AHd.unsqueeze(-1)\n",
     "k = k_scaled.unsqueeze(-1)\n",
@@ -265,11 +191,7 @@
   },
   {
    "cell_type": "code",
-<<<<<<< HEAD
-   "execution_count": null,
-=======
-   "execution_count": 6,
->>>>>>> e2cc2c07
+   "execution_count": null,
    "id": "4fdc4c20-fa26-47a7-8737-272f96336fa4",
    "metadata": {},
    "outputs": [],
@@ -295,11 +217,7 @@
   },
   {
    "cell_type": "code",
-<<<<<<< HEAD
-   "execution_count": null,
-=======
-   "execution_count": 7,
->>>>>>> e2cc2c07
+   "execution_count": null,
    "id": "37572d0f-c884-435e-be7e-f674654fe50b",
    "metadata": {},
    "outputs": [],
@@ -326,25 +244,10 @@
   },
   {
    "cell_type": "code",
-<<<<<<< HEAD
    "execution_count": null,
    "id": "a1d67607-4fd4-4ec3-bea5-f6620bea7264",
    "metadata": {},
    "outputs": [],
-=======
-   "execution_count": 8,
-   "id": "a1d67607-4fd4-4ec3-bea5-f6620bea7264",
-   "metadata": {},
-   "outputs": [
-    {
-     "name": "stdout",
-     "output_type": "stream",
-     "text": [
-      "Loaded averaged at iteration 6.\n"
-     ]
-    }
-   ],
->>>>>>> e2cc2c07
    "source": [
     "model = UnrolledNet(\n",
     "    shape,\n",
@@ -353,13 +256,8 @@
     "    num_unroll_blocks=10,\n",
     "    spectral_normalization=False,\n",
     "    activation=\"ReLU\",\n",
-<<<<<<< HEAD
     "    kernel_size = (3,3,3),\n",
     "    axes = (1,2,3),\n",
-=======
-    "    kernel_size=(3, 3, 3),\n",
-    "    axes=(1, 2, 3),\n",
->>>>>>> e2cc2c07
     "    disable_progress_bar=False,\n",
     "    ResNetCheckpoints = True,\n",
     "    ConvLayerCheckpoints = False,\n",
@@ -387,19 +285,7 @@
    "execution_count": null,
    "id": "e3541e8e-62a4-4629-9fd2-9a27cdc57a59",
    "metadata": {},
-<<<<<<< HEAD
-   "outputs": [],
-=======
-   "outputs": [
-    {
-     "name": "stderr",
-     "output_type": "stream",
-     "text": [
-      "  0%|          | 0/10 [00:00<?, ?it/s]"
-     ]
-    }
-   ],
->>>>>>> e2cc2c07
+   "outputs": [],
    "source": [
     "images = inference(data, model, device=device)"
    ]
@@ -420,15 +306,9 @@
    "outputs": [],
    "source": [
     "InteractiveFigure3D(\n",
-<<<<<<< HEAD
     "    torch.abs(images[...,0,0]).cpu().numpy(),\n",
     "    vmin=0,\n",
     "    vmax=torch.abs(images[...,0,0]).cpu().max(),\n",
-=======
-    "    torch.abs(images[..., 0, 0]).numpy(),\n",
-    "    vmin=0,\n",
-    "    vmax=images[..., 0, 0].abs().max(),\n",
->>>>>>> e2cc2c07
     "    cmap=\"gray\",\n",
     ").interactive"
    ]
