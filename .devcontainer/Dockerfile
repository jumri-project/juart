--- conflicted
+++ resolved
@@ -14,37 +14,6 @@
     && apt-get clean \
     && rm -rf /var/lib/apt/lists/*
 
-<<<<<<< HEAD
-RUN mamba install --yes \
-    --channel conda-forge \
-    'h5py' \
-    'ipykernel' \
-    'ipympl' \
-    'matplotlib' \
-    'numpy' \
-    'pip' \
-    'pre-commit' \
-    'ruff' \
-    'scipy' \
-    'pytest' \
-    && \
-    mamba clean --all -f -y
-
-# Install finufft and torch
-# RUN pip install --no-cache-dir \
-#     --extra-index-url https://download.pytorch.org/whl/cpu
-#     finufft \
-#     torch
-
-# Add non-root user
-ARG USERNAME=nonroot
-RUN groupadd --gid 1000 $USERNAME && \
-    useradd --uid 1000 --gid 1000 -m $USERNAME
-
-## Make sure to reflect new user in PATH
-ENV PATH="/home/${USERNAME}/.local/bin:${PATH}"
-USER $USERNAME
-=======
 COPY pyproject.toml /tmp/
 
 RUN pip install --no-cache-dir --upgrade pip \
@@ -54,5 +23,4 @@
     --output-file /tmp/requirements.txt \
     --all-extras
 
-RUN pip install --no-cache-dir -r /tmp/requirements.txt
->>>>>>> 5f23e903
+RUN pip install --no-cache-dir -r /tmp/requirements.txt